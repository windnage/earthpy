--- conflicted
+++ resolved
@@ -162,13 +162,6 @@
         Specifically the extent (shape elements) and transform properties are updated.
     """
 
-<<<<<<< HEAD
-=======
-    # Test that you have a list of a geodataframe
-    # If not type(geoms) == list:
-    #    raise ValueError("The geoms element used to crop the raster needs to be of type: list. If it is of type dictionary, you can simpy add [object-name-here] to turn it into a list.")
-
->>>>>>> 1e23d163
     if type(geoms) == gpd.geodataframe.GeoDataFrame:
         clip_ext = [extent_to_json(geoms)]
     else:
